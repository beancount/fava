import datetime
from textwrap import dedent

from beancount.core import data, amount
from beancount.core.number import D

from fava.core.file import (next_key, leading_space, insert_metadata_in_file,
                            find_insert_marker, insert_entry, _render_entry)


def test_next_key():
    assert next_key('statement', []) == 'statement'
    assert next_key('statement', ['foo']) == 'statement'
    assert next_key('statement', ['foo', 'statement']) == 'statement-2'
    assert next_key('statement', ['statement', 'statement-2']) == 'statement-3'


def test_leading_space():
    assert leading_space('test') == ''
    assert leading_space('	test') == '	'
    assert leading_space('  test') == '  '
    assert leading_space('    2016-10-31 * "Test" "Test"') == '    '
    assert leading_space('\r\t\r\ttest') == '\r\t\r\t'
    assert leading_space('\ntest') == '\n'


def test_insert_metadata_in_file(tmpdir):
    file_content = dedent("""
        2016-02-26 * "Uncle Boons" "Eating out alone"
            Liabilities:US:Chase:Slate                       -24.84 USD
            Expenses:Food:Restaurant                          24.84 USD
    """)
    samplefile = tmpdir.mkdir('fava_util_file').join('example.beancount')
    samplefile.write(file_content)

    assert samplefile.read() == dedent(file_content)
    assert len(tmpdir.listdir()) == 1

    insert_metadata_in_file(str(samplefile), 1, 'metadata', 'test1')
    assert samplefile.read() == dedent("""
        2016-02-26 * "Uncle Boons" "Eating out alone"
            metadata: "test1"
            Liabilities:US:Chase:Slate                       -24.84 USD
            Expenses:Food:Restaurant                          24.84 USD
    """)

    insert_metadata_in_file(str(samplefile), 1, 'metadata', 'test2')
    assert samplefile.read() == dedent("""
        2016-02-26 * "Uncle Boons" "Eating out alone"
            metadata: "test2"
            metadata: "test1"
            Liabilities:US:Chase:Slate                       -24.84 USD
            Expenses:Food:Restaurant                          24.84 USD
    """)


def test_find_insert_marker(tmpdir):
    file_content = dedent("""
        2016-02-26 * "Uncle Boons" "Eating out alone"
            Liabilities:US:Chase:Slate                       -24.84 USD
            Expenses:Food:Restaurant                          24.84 USD

        ; FAVA-INSERT-MARKER
        ; Hello World
    """)
    testdir = tmpdir.mkdir('fava_util_file2')
    samplefile = testdir.join('example2.beancount')
    samplefile.write(file_content)
    samplefile_nomarker = testdir.join('example3.beancount')
    samplefile_nomarker.write("Hello World!")

    assert samplefile.read() == dedent(file_content)
    assert len(tmpdir.listdir()) == 1

    filename, lineno = find_insert_marker([str(samplefile)])
    assert filename == str(samplefile)
    assert lineno == 5

    filename, lineno = find_insert_marker(
        [str(samplefile_nomarker), str(samplefile)])
    assert filename == str(samplefile)
    assert lineno == 5

    filename, lineno = find_insert_marker([str(samplefile_nomarker)])
    assert filename == str(samplefile_nomarker)
    assert lineno == 2


def test_insert_entry_transaction(tmpdir):
    file_content = dedent("""
        2016-02-26 * "Uncle Boons" "Eating out alone"
            Liabilities:US:Chase:Slate                       -24.84 USD
            Expenses:Food:Restaurant                          24.84 USD
        ; FAVA-INSERT-MARKER
    """)
    samplefile = tmpdir.mkdir('fava_util_file3').join('example.beancount')
    samplefile.write(file_content)

    transaction = data.Transaction(None,
                                   datetime.date(2016, 1, 1), '*', 'payee',
                                   'narr', None, None, [])

    insert_entry(transaction, [str(samplefile)])
    assert samplefile.read() == dedent("""
        2016-02-26 * "Uncle Boons" "Eating out alone"
            Liabilities:US:Chase:Slate                       -24.84 USD
            Expenses:Food:Restaurant                          24.84 USD

        2016-01-01 * "payee" "narr"
        ; FAVA-INSERT-MARKER
    """)

    postings = [
        data.Posting('Liabilities:US:Chase:Slate',
                     amount.Amount(D('-10.00'), 'USD'), None, None, None,
                     None),
        data.Posting('Expenses:Food',
                     amount.Amount(D('10.00'), 'USD'), None, None, None, None),
    ]

    transaction = data.Transaction(None,
                                   datetime.date(2016, 1, 1), '*', 'new payee',
                                   'narr', None, None, postings)

    insert_entry(transaction, [str(samplefile)])
    assert samplefile.read() == dedent("""
        2016-02-26 * "Uncle Boons" "Eating out alone"
            Liabilities:US:Chase:Slate                       -24.84 USD
            Expenses:Food:Restaurant                          24.84 USD

        2016-01-01 * "payee" "narr"

        2016-01-01 * "new payee" "narr"
            Liabilities:US:Chase:Slate                    -10.00 USD
            Expenses:Food                                  10.00 USD
        ; FAVA-INSERT-MARKER
    """)


def test__render_entry_transaction():
    postings = [
        data.Posting('Liabilities:US:Chase:Slate',
                     amount.Amount(D('-10.00'), 'USD'), None, None, None,
                     None),
        data.Posting('Expenses:Food',
                     amount.Amount(None, None), None, None, None, None),
    ]

    transaction = data.Transaction(None,
                                   datetime.date(2016, 1, 1), '*', 'new payee',
                                   'narr', None, None, postings)

    assert '\n' + _render_entry(transaction) == dedent("""
    2016-01-01 * "new payee" "narr"
        Liabilities:US:Chase:Slate                    -10.00 USD
        Expenses:Food""")

    postings = [
        data.Posting('Liabilities:US:Chase:Slate',
                     amount.Amount(D('-10.00'), 'USD'), None, None, None,
                     None),
        data.Posting('Expenses:Food',
                     amount.Amount(D('10.00'), 'USD'), None, None, None, None),
    ]

    transaction = data.Transaction(None,
                                   datetime.date(2016, 1, 1), '*', 'new payee',
                                   'narr', None, None, postings)

    assert '\n' + _render_entry(transaction) == dedent("""
    2016-01-01 * "new payee" "narr"
        Liabilities:US:Chase:Slate                    -10.00 USD
        Expenses:Food                                  10.00 USD""")

    transaction = data.Transaction({
        'foo': 'bar'
    },
                                   datetime.date(2016, 1, 1), '*', 'new payee',
                                   'narr', None, None, postings)

    assert '\n' + _render_entry(transaction) == dedent("""
    2016-01-01 * "new payee" "narr"
        foo: "bar"
        Liabilities:US:Chase:Slate                    -10.00 USD
        Expenses:Food                                  10.00 USD""")


def test__render_balance():
<<<<<<< HEAD
    balance = data.Balance(
        None, datetime.date(2016, 1, 1), 'Liabilities:US:Chase:Slate',
        amount.Amount(D('-10.00'), 'USD'), None, None)

    assert '\n' + _render_entry(balance) == dedent("""
    2016-01-01 balance Liabilities:US:Chase:Slate -10.00 USD""")


def test__render_note():
    note = data.Note(
        None, datetime.date(2016, 1, 1), 'Liabilities:US:Chase:Slate',
        'Hello World')

    assert '\n' + _render_entry(note) == dedent("""
    2016-01-01 note Liabilities:US:Chase:Slate \"Hello World\"""")
=======
    balance = data.Balance(None,
                           datetime.date(2016, 1, 1),
                           'Liabilities:US:Chase:Slate',
                           amount.Amount(D('-10.00'), 'USD'), None, None)

    assert _render_entry(
        balance) == '2016-01-01 balance Liabilities:US:Chase:Slate -10.00 USD'


def test__render_note():
    note = data.Note(None,
                     datetime.date(2016, 1, 1), 'Liabilities:US:Chase:Slate',
                     'Hello World')

    assert _render_entry(
        note) == '2016-01-01 note Liabilities:US:Chase:Slate "Hello World"'
>>>>>>> ae0a3fd3
<|MERGE_RESOLUTION|>--- conflicted
+++ resolved
@@ -186,23 +186,6 @@
 
 
 def test__render_balance():
-<<<<<<< HEAD
-    balance = data.Balance(
-        None, datetime.date(2016, 1, 1), 'Liabilities:US:Chase:Slate',
-        amount.Amount(D('-10.00'), 'USD'), None, None)
-
-    assert '\n' + _render_entry(balance) == dedent("""
-    2016-01-01 balance Liabilities:US:Chase:Slate -10.00 USD""")
-
-
-def test__render_note():
-    note = data.Note(
-        None, datetime.date(2016, 1, 1), 'Liabilities:US:Chase:Slate',
-        'Hello World')
-
-    assert '\n' + _render_entry(note) == dedent("""
-    2016-01-01 note Liabilities:US:Chase:Slate \"Hello World\"""")
-=======
     balance = data.Balance(None,
                            datetime.date(2016, 1, 1),
                            'Liabilities:US:Chase:Slate',
@@ -218,5 +201,4 @@
                      'Hello World')
 
     assert _render_entry(
-        note) == '2016-01-01 note Liabilities:US:Chase:Slate "Hello World"'
->>>>>>> ae0a3fd3
+        note) == '2016-01-01 note Liabilities:US:Chase:Slate "Hello World"'