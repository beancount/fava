from datetime import date, datetime
from unittest import mock

import pytest

from fava.util.date import (Interval, parse_date, get_next_interval,
                            interval_ends, substitute,
                            number_of_days_in_period, get_fiscal_period,
                            month_offset)


def test_interval():
    assert Interval.get('month') is Interval.MONTH
    assert Interval.get('year') is Interval.YEAR
    assert Interval.get('YEAR') is Interval.YEAR
    assert Interval.get('asdfasdf') is Interval.MONTH


def _to_date(string):
    """Convert a string in ISO 8601 format into a datetime.date object."""
    return datetime.strptime(string, '%Y-%m-%d').date() if string else None


@pytest.mark.parametrize('input_date_string,interval,expect', [
    ('2016-01-01', Interval.DAY, '2016-01-02'),
    ('2016-01-01', Interval.WEEK, '2016-01-04'),
    ('2016-01-01', Interval.MONTH, '2016-02-01'),
    ('2016-01-01', Interval.QUARTER, '2016-04-01'),
    ('2016-01-01', Interval.YEAR, '2017-01-01'),
    ('2016-12-31', Interval.DAY, '2017-01-01'),
    ('2016-12-31', Interval.WEEK, '2017-01-02'),
    ('2016-12-31', Interval.MONTH, '2017-01-01'),
    ('2016-12-31', Interval.QUARTER, '2017-01-01'),
    ('2016-12-31', Interval.YEAR, '2017-01-01'),
])
def test_get_next_interval(input_date_string, interval, expect):
    get = get_next_interval(_to_date(input_date_string), interval)
    assert get == _to_date(expect)


def test_get_next_intervalfail2():
    with pytest.raises(NotImplementedError):
        get_next_interval(date(2016, 4, 18), 'decade')


def test_interval_tuples():
    assert list(
        interval_ends(date(2014, 3, 5), date(2014, 5, 5), Interval.MONTH)) == [
            date(2014, 3, 5),
            date(2014, 4, 1),
            date(2014, 5, 1),
            date(2014, 5, 5),
        ]
    assert list(
        interval_ends(date(2014, 1, 1), date(2014, 5, 1), Interval.MONTH)) == [
            date(2014, 1, 1),
            date(2014, 2, 1),
            date(2014, 3, 1),
            date(2014, 4, 1),
            date(2014, 5, 1),
        ]
    assert list(
        interval_ends(date(2014, 3, 5), date(2014, 5, 5), Interval.YEAR)) == [
            date(2014, 3, 5),
            date(2014, 5, 5),
        ]
    assert list(
        interval_ends(date(2014, 1, 1), date(2015, 1, 1), Interval.YEAR)) == [
            date(2014, 1, 1),
            date(2015, 1, 1),
        ]


@pytest.mark.parametrize("string,output", [
    ('year', '2016'),
    ('(year-1)', '2015'),
    ('year-1-2', '2015-2'),
    ('(year)-1-2', '2016-1-2'),
    ('(year+3)', '2019'),
    ('(year+3)month', '20192016-06'),
    ('(year-1000)', '1016'),
    ('quarter', '2016-Q2'),
    ('quarter+2', '2016-Q4'),
    ('quarter+20', '2021-Q2'),
    ('(month)', '2016-06'),
    ('month+6', '2016-12'),
    ('(month+24)', '2018-06'),
    ('week', '2016-W25'),
    ('week+20', '2016-W45'),
    ('week+2000', '2054-W42'),
    ('day', '2016-06-24'),
    ('day+20', '2016-07-14'),
])
def test_substitute(string, output):
    # Mock the imported datetime.date in fava.util.date module
    # Ref:
    # http://www.voidspace.org.uk/python/mock/examples.html#partial-mocking
    with mock.patch('fava.util.date.datetime.date') as mock_date:
        mock_date.today.return_value = _to_date('2016-06-24')
        mock_date.side_effect = date
        assert substitute(string) == output


@pytest.mark.parametrize("fye,test_date,string,output", [
    ('06-30', '2018-02-02', 'fiscal_year', 'FY2018'),
    ('06-30', '2018-08-02', 'fiscal_year', 'FY2019'),
    ('06-30', '2018-07-01', 'fiscal_year', 'FY2019'),
    ('06-30', '2018-08-02', 'fiscal_year-1', 'FY2018'),
    ('06-30', '2018-02-02', 'fiscal_year+6', 'FY2024'),
    ('06-30', '2018-08-02', 'fiscal_year+6', 'FY2025'),
    ('06-30', '2018-08-02', 'fiscal_quarter', 'FY2019-Q1'),
    ('06-30', '2018-10-01', 'fiscal_quarter', 'FY2019-Q2'),
    ('06-30', '2018-12-30', 'fiscal_quarter', 'FY2019-Q2'),
    ('06-30', '2018-02-02', 'fiscal_quarter', 'FY2018-Q3'),
    ('06-30', '2018-07-03', 'fiscal_quarter-1', 'FY2018-Q4'),
    ('06-30', '2018-07-03', 'fiscal_quarter+6', 'FY2020-Q3'),
    ('04-05', '2018-07-03', 'fiscal_quarter', None),
])
def test_fiscal_substitute(fye, test_date, string, output):
    with mock.patch('fava.util.date.datetime.date') as mock_date:
        mock_date.today.return_value = _to_date(test_date)
        mock_date.side_effect = date
        if output is None:
            with pytest.raises(ValueError):
                substitute(string, fye)
        else:
            assert substitute(string, fye) == output


@pytest.mark.parametrize("expect_start,expect_end,text", [
    (None, None, '    '),
    ('2000-01-01', '2001-01-01', '   2000   '),
    ('2010-10-01', '2010-11-01', '2010-10'),
    ('2000-01-03', '2000-01-04', '2000-01-03'),
    ('2015-01-05', '2015-01-12', '2015-W01'),
    ('2015-04-01', '2015-07-01', '2015-Q2'),
    ('2014-01-01', '2016-01-01', '2014 to 2015'),
    ('2014-01-01', '2016-01-01', '2014-2015'),
    ('2011-10-01', '2016-01-01', '2011-10 - 2015'),
])
def test_parse_date(expect_start, expect_end, text):
    start, end = _to_date(expect_start), _to_date(expect_end)
    assert parse_date(text) == (start, end)


@pytest.mark.parametrize("expect_start,expect_end,text", [
    ('2014-01-01', '2016-06-27', 'year-2-day+2'),
    ('2016-01-01', '2016-06-25', 'year-day'),
    ('2015-01-01', '2017-01-01', '2015-year'),
<<<<<<< HEAD
    ('2013-07-01', '2014-07-01', 'fiscal_year-2'),
    ('2016-04-01', '2016-07-01', 'fiscal_quarter'),
=======
    ('2016-01-01', '2016-04-01', 'quarter-1'),
>>>>>>> e2671134
])
def test_parse_date_relative(expect_start, expect_end, text):
    start, end = _to_date(expect_start), _to_date(expect_end)
    with mock.patch('fava.util.date.datetime.date') as mock_date:
        mock_date.today.return_value = _to_date('2016-06-24')
        mock_date.side_effect = date
        assert parse_date(text, "06-30") == (start, end)


@pytest.mark.parametrize("interval,date_str,expect", [
    (Interval.DAY, '2016-05-01', 1),
    (Interval.DAY, '2016-05-31', 1),
    (Interval.WEEK, '2016-05-01', 7),
    (Interval.WEEK, '2016-05-31', 7),
    (Interval.MONTH, '2016-05-02', 31),
    (Interval.MONTH, '2016-05-31', 31),
    (Interval.MONTH, '2016-06-11', 30),
    (Interval.MONTH, '2016-07-31', 31),
    (Interval.MONTH, '2016-02-01', 29),
    (Interval.MONTH, '2015-02-01', 28),
    (Interval.MONTH, '2016-01-01', 31),
    (Interval.QUARTER, '2015-02-01', 90),
    (Interval.QUARTER, '2015-05-01', 91),
    (Interval.QUARTER, '2016-02-01', 91),
    (Interval.QUARTER, '2016-12-01', 92),
    (Interval.YEAR, '2015-02-01', 365),
    (Interval.YEAR, '2016-01-01', 366),
])
def test_number_of_days_in_period(interval, date_str, expect):
    assert number_of_days_in_period(interval, _to_date(date_str)) == expect


def test_number_of_days_in_period2():
    with pytest.raises(NotImplementedError):
        number_of_days_in_period('test', date(2011, 2, 1))


@pytest.mark.parametrize("date_input,offset,expected", [
    ('2018-01-12', 0, '2018-01-12'),
    ('2018-01-01', -3, '2017-10-01'),
    ('2018-01-30', 1, None),   # raises value error, as it should
    ('2018-01-12', 13, '2019-02-12'),
    ('2018-01-12', -13, '2016-12-12'),
])
def test_month_offset(date_input, offset, expected):
    start_date = _to_date(date_input)
    if expected is None:
        with pytest.raises(ValueError):
            month_offset(start_date, offset)
    else:
        assert str(month_offset(start_date, offset)) == expected


@pytest.mark.parametrize("year,quarter,fye,expect_start,expect_end", [
    # standard calendar year [FYE=12-31]
    (2018, None, '12-31', '2018-01-01', '2019-01-01'),
    (2018, 1, '12-31', '2018-01-01', '2018-04-01'),
    (2018, 3, '12-31', '2018-07-01', '2018-10-01'),
    (2018, 4, '12-31', '2018-10-01', '2019-01-01'),
    # US fiscal year [FYE=09-30]
    (2018, None, '09-30', '2017-10-01', '2018-10-01'),
    (2018, 3, '09-30', '2018-04-01', '2018-07-01'),
    # 30th June - Australia and NZ [FYE=06-30]
    (2018, None, '06-30', '2017-07-01', '2018-07-01'),
    (2018, 1, '06-30', '2017-07-01', '2017-10-01'),
    (2018, 2, '06-30', '2017-10-01', '2018-01-01'),
    (2018, 4, '06-30', '2018-04-01', '2018-07-01'),
    # 5th Apr - UK [FYE=04-05]
    (2018, None, '04-05', '2017-04-06', '2018-04-06'),
    (2018, 1, '04-05', 'None', 'None'),
    # expected errors
    (2018, None, 'foo', 'None', 'None'),
    (2018, 0, '12-31', 'None', 'None'),
    (2018, 5, '12-31', 'None', 'None'),
])
def test_get_fiscal_period(year, quarter, fye, expect_start, expect_end):
    start_date, end_date = get_fiscal_period(year, fye, quarter)
    assert str(start_date) == expect_start
    assert str(end_date) == expect_end<|MERGE_RESOLUTION|>--- conflicted
+++ resolved
@@ -147,12 +147,9 @@
     ('2014-01-01', '2016-06-27', 'year-2-day+2'),
     ('2016-01-01', '2016-06-25', 'year-day'),
     ('2015-01-01', '2017-01-01', '2015-year'),
-<<<<<<< HEAD
+    ('2016-01-01', '2016-04-01', 'quarter-1'),
     ('2013-07-01', '2014-07-01', 'fiscal_year-2'),
     ('2016-04-01', '2016-07-01', 'fiscal_quarter'),
-=======
-    ('2016-01-01', '2016-04-01', 'quarter-1'),
->>>>>>> e2671134
 ])
 def test_parse_date_relative(expect_start, expect_end, text):
     start, end = _to_date(expect_start), _to_date(expect_end)
