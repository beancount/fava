<script lang="ts">
<<<<<<< HEAD
  import type { AccountTreeNode } from "../charts/hierarchy";
  import { last_element, type NonEmptyArray } from "../lib/array";
  import { is_empty } from "../lib/objects";
  import { currency_name } from "../stores";
  import { toggled_accounts } from "../stores/accounts";
  import { ctx } from "../stores/format";
  import { operating_currency } from "../stores/options";
=======
  import type { AccountTreeNode } from "../charts/hierarchy.ts";
  import { is_empty } from "../lib/objects.ts";
  import { toggled_accounts } from "../stores/accounts.ts";
  import { ctx } from "../stores/format.ts";
  import { currency_name } from "../stores/index.ts";
  import { operating_currency } from "../stores/options.ts";
>>>>>>> 0237d700
  import AccountCell from "./AccountCell.svelte";
  import Diff from "./Diff.svelte";
  import { getTreeTableNotShownContext } from "./helpers.ts";
  import TreeTableNode from "./TreeTableNode.svelte";

  interface Props {
    /** The account node to show. */
    node: AccountTreeNode;
    /** Whther to invert all numbers (either `1` or `-1`). */
    invert: number;
  }

  let { node, invert }: Props = $props();

  const not_shown = getTreeTableNotShownContext();

  function compute_fold_info(
    start_node: AccountTreeNode,
    not_shown_set: ReadonlySet<string>,
  ): NonEmptyArray<AccountTreeNode> {
    const chain: AccountTreeNode[] = [];
    let current: AccountTreeNode | undefined = start_node;
    do {
      chain.push(current);
      const visible_children: AccountTreeNode[] = current.children.filter(
        (n) => !not_shown_set.has(n.account),
      );
      current =
        visible_children.length === 1 && is_empty(current.balance)
          ? visible_children[0]
          : undefined;
    } while (current);
    return chain as readonly AccountTreeNode[] as NonEmptyArray<AccountTreeNode>;
  }

  let chain = $derived(compute_fold_info(node, $not_shown));
  let display_node = $derived(last_element(chain));
  let { account, children } = $derived(display_node);

  let is_toggled = $derived($toggled_accounts.has(account));

  let has_balance = $derived(!is_empty(display_node.balance));
  /** Whether to show the balance (or balance_children) */
  let show_balance = $derived(!is_toggled && has_balance);
  let shown_balance = $derived(
    show_balance ? display_node.balance : display_node.balance_children,
  );
  let shown_cost = $derived(
    show_balance ? display_node.cost : display_node.cost_children,
  );

  let shown_balance_other = $derived(
    Object.entries(shown_balance)
      .sort()
      .filter(([c]) => !$operating_currency.includes(c)),
  );
  let dimmed = $derived(!is_toggled && !has_balance);
</script>

<li>
  <p>
    <AccountCell node={display_node} {chain} />
    {#each $operating_currency as currency (currency)}
      {@const num = shown_balance[currency]}
      {@const cost_num = shown_cost?.[currency] ?? 0}
      <span class="num" class:dimmed>
        {#if num}
          {$ctx.num(invert * num, currency)}
          {#if cost_num && num - cost_num}
            {@const diff = invert * (num - cost_num)}
            <Diff {diff} num={invert * cost_num} {currency} />
          {/if}
        {/if}
      </span>
    {/each}
    <span class="num other" class:dimmed>
      {#each shown_balance_other as [currency, num] (currency)}
        {@const cost_num = shown_cost?.[currency] ?? 0}
        <span title={$currency_name(currency)}>
          {$ctx.amount(invert * num, currency)}
        </span>
        {#if cost_num && num - cost_num}
          {@const diff = invert * (num - cost_num)}
          <Diff {diff} num={invert * cost_num} {currency} />
        {/if}
        <br />
      {/each}
    </span>
  </p>
  {#if !is_toggled && children.some((n) => !$not_shown.has(n.account))}
    <ol>
      {#each children.filter((n) => !$not_shown.has(n.account)) as child (child.account)}
        <TreeTableNode node={child} {invert} />
      {/each}
    </ol>
  {/if}
</li><|MERGE_RESOLUTION|>--- conflicted
+++ resolved
@@ -1,20 +1,11 @@
 <script lang="ts">
-<<<<<<< HEAD
-  import type { AccountTreeNode } from "../charts/hierarchy";
-  import { last_element, type NonEmptyArray } from "../lib/array";
-  import { is_empty } from "../lib/objects";
-  import { currency_name } from "../stores";
-  import { toggled_accounts } from "../stores/accounts";
-  import { ctx } from "../stores/format";
-  import { operating_currency } from "../stores/options";
-=======
   import type { AccountTreeNode } from "../charts/hierarchy.ts";
+  import { last_element, type NonEmptyArray } from "../lib/array.ts";
   import { is_empty } from "../lib/objects.ts";
   import { toggled_accounts } from "../stores/accounts.ts";
   import { ctx } from "../stores/format.ts";
   import { currency_name } from "../stores/index.ts";
   import { operating_currency } from "../stores/options.ts";
->>>>>>> 0237d700
   import AccountCell from "./AccountCell.svelte";
   import Diff from "./Diff.svelte";
   import { getTreeTableNotShownContext } from "./helpers.ts";
