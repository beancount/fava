--- conflicted
+++ resolved
@@ -1,14 +1,10 @@
 import { hcl } from "d3-color";
-<<<<<<< HEAD
 import { scaleLinear, scaleOrdinal } from "d3-scale";
-import { get, derived } from "svelte/store";
-=======
-import { scaleOrdinal } from "d3-scale";
 import { derived, get } from "svelte/store";
->>>>>>> bd7b78ad
 
 import { currentTimeFilterDateFormat } from "../format";
-<<<<<<< HEAD
+import { accounts, currencies_sorted, operating_currency } from "../stores";
+import { time_filter } from "../stores/filters";
 import { AccountHierarchyNode } from "../charts";
 
 interface Partitioned {
@@ -19,10 +15,6 @@
 }
 
 interface SunburstNode extends AccountHierarchyNode, Partitioned {}
-=======
-import { accounts, currencies_sorted, operating_currency } from "../stores";
-import { time_filter } from "../stores/filters";
->>>>>>> bd7b78ad
 
 /**
  * Set the time filter to the given value (formatted according to the current interval).
