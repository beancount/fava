/**
 * This module contains the main code to render Fava's charts.
 *
 * The charts heavily use d3 libraries.
 */

import { getScriptTagJSON } from "../lib/dom";
import type { Result } from "../lib/result";
<<<<<<< HEAD
import { err, ok } from "../lib/result";
import type { TreeNode } from "../lib/tree";
import { stratify } from "../lib/tree";
import type { Validator } from "../lib/validation";
import {
  array,
  date,
  lazy,
  number,
  object,
  record,
  string,
  tuple,
  unknown,
} from "../lib/validation";
import { operatingCurrenciesWithConversion } from "../stores";

export interface AccountHierarchyDatum {
  account: string;
  balance: Partial<Record<string, number>>;
  dummy?: boolean;
}
type AccountHierarchy = TreeNode<AccountHierarchyDatum>;
export type AccountHierarchyNode = HierarchyNode<AccountHierarchyDatum>;

/**
 * Add internal nodes as fake leaf nodes to their own children.
 *
 * In the treemap, we only render leaf nodes, so for accounts that have both
 * children and a balance, we want to duplicate them as leaf nodes.
 */
function addInternalNodesAsLeaves(node: AccountHierarchy): void {
  if (node.children.length) {
    node.children.forEach(addInternalNodesAsLeaves);
    node.children.push({ ...node, children: [], dummy: true });
    node.balance = {};
  }
}

export interface ScatterPlotDatum {
  date: Date;
  type: string;
  description: string;
}

export interface LineChartDatum {
  name: string;
  date: Date;
  value: number;
}

export type LineChartData = {
  name: string;
  values: LineChartDatum[];
};

export interface BarChartDatumValue {
  name: string;
  value: number;
  budget: number;
}

export interface BarChartDatum {
  label: string;
  date: Date;
  values: BarChartDatumValue[];
}

export interface HierarchyChart {
  type: "hierarchy";
  data: Map<string, AccountHierarchyNode>;
  tooltipText?: undefined;
}

export interface BarChart {
  type: "barchart";
  data: BarChartDatum[];
  tooltipText: (c: FormatterContext, d: BarChartDatum) => string;
}

export interface LineChart {
  type: "linechart";
  data: LineChartData[];
  tooltipText: (c: FormatterContext, d: LineChartDatum) => string;
}

export interface ScatterPlot {
  type: "scatterplot";
  data: ScatterPlotDatum[];
  tooltipText?: undefined;
}

export type ChartTypes = HierarchyChart | BarChart | ScatterPlot | LineChart;

const balances_validator = array(object({ date, balance: record(number) }));

export function balances(json: unknown): Result<LineChart, string> {
  const res = balances_validator(json);
  if (!res.success) {
    return res;
  }
  const parsedData = res.value;
  const groups = new Map<string, LineChartDatum[]>();
  for (const { date: date_, balance } of parsedData) {
    Object.entries(balance).forEach(([currency, value]) => {
      const group = groups.get(currency);
      const datum = { date: date_, value, name: currency };
      if (group) {
        group.push(datum);
      } else {
        groups.set(currency, [datum]);
      }
    });
  }
  const data = [...groups.entries()].map(([name, values]) => ({
    name,
    values,
  }));

  return ok({
    type: "linechart" as const,
    data,
    tooltipText: (c, d) =>
      `${c.currency(d.value)} ${d.name}<em>${dateFormat.day(d.date)}</em>`,
  });
}

const commodities_validator = object({
  quote: string,
  base: string,
  prices: array(tuple([date, number])),
});

export function commodities(
  json: unknown,
  label: string
): Result<LineChart, string> {
  const res = commodities_validator(json);
  if (!res.success) {
    return res;
  }
  const { base, quote, prices } = res.value;
  const values = prices.map((d) => ({ name: label, date: d[0], value: d[1] }));
  return ok({
    type: "linechart" as const,
    data: [{ name: label, values }],
    tooltipText(c, d) {
      return `1 ${base} = ${c.currency(d.value)} ${quote}<em>${dateFormat.day(
        d.date
      )}</em>`;
    },
  });
}

const bar_validator = array(
  object({ date, budgets: record(number), balance: record(number) })
);

export function bar(json: unknown): Result<BarChart, string> {
  const res = bar_validator(json);
  if (!res.success) {
    return res;
  }
  const parsedData = res.value;
  const currentDateFmt = get(currentDateFormat);
  const data = parsedData.map((d) => ({
    values: get(operatingCurrenciesWithConversion).map((name: string) => ({
      name,
      value: d.balance[name] || 0,
      budget: d.budgets[name] || 0,
    })),
    date: d.date,
    label: currentDateFmt(d.date),
  }));
  return ok({
    type: "barchart" as const,
    data,
    tooltipText: (c, d) => {
      let text = "";
      d.values.forEach((a) => {
        text += `${c.currency(a.value)} ${a.name}`;
        if (a.budget) {
          text += ` / ${c.currency(a.budget)} ${a.name}`;
        }
        text += "<br>";
      });
      text += `<em>${d.label}</em>`;
      return text;
    },
  });
}

const scatterplot_validator = array(
  object({ type: string, date, description: string })
);

export function scatterplot(json: unknown): Result<ScatterPlot, string> {
  const res = scatterplot_validator(json);
  if (!res.success) {
    return res;
  }
  return ok({ type: "scatterplot" as const, data: res.value });
}

const account_hierarchy_validator: Validator<AccountHierarchy> = object({
  account: string,
  balance: record(number),
  children: lazy(() => array(account_hierarchy_validator)),
});
const hierarchy_validator = object({
  root: account_hierarchy_validator,
  modifier: number,
});

export function hierarchy(json: unknown): Result<HierarchyChart, string> {
  const res = hierarchy_validator(json);
  if (!res.success) {
    return res;
  }
  const { root, modifier } = res.value;
  addInternalNodesAsLeaves(root);
  const data = new Map<string, AccountHierarchyNode>();

  get(operatingCurrenciesWithConversion).forEach((currency: string) => {
    const currencyHierarchy = d3Hierarchy(root)
      .sum((d) => (d.balance[currency] || 0) * modifier)
      .sort((a, b) => (b.value || 0) - (a.value || 0));
    currencyHierarchy.sign = modifier;
    if (currencyHierarchy.value) {
      data.set(currency, currencyHierarchy);
    }
  });

  return ok({ type: "hierarchy" as const, data });
}
=======
import { ok } from "../lib/result";
import { array, object, string, unknown } from "../lib/validation";

import { bar } from "./bar";
import type { BarChart } from "./bar";
import type { ChartContext } from "./context";
import { hierarchy } from "./hierarchy";
import type { HierarchyChart } from "./hierarchy";
import { balances, commodities } from "./line";
import type { LineChart } from "./line";
import { scatterplot } from "./scatterplot";
import type { ScatterPlot } from "./scatterplot";
>>>>>>> 55b66d27

const parsers: Partial<
  Record<
    string,
    (
      json: unknown,
      ctx: ChartContext,
      label: string
    ) => Result<ChartTypes, string>
  >
> = {
  balances,
  commodities,
  bar,
  hierarchy,
  scatterplot,
};

export type ChartTypes = HierarchyChart | BarChart | ScatterPlot | LineChart;
export type NamedChartTypes = ChartTypes & { name?: string };

const chart_data_validator = array(
  object({ label: string, type: string, data: unknown })
);

export function parseChartData(
  ctx: ChartContext
): Result<NamedChartTypes[], string> {
  const json_res = getScriptTagJSON("#chart-data");
  if (!json_res.success) {
    return json_res;
  }
  const res = chart_data_validator(json_res.value);
  if (!res.success) {
    return res;
  }
  const chartData = res.value;
  const result: NamedChartTypes[] = [];
  chartData.forEach((chart) => {
    const parser = parsers[chart.type];
    if (parser) {
      const r = parser(chart.data, ctx, chart.label);
      if (r.success) {
        result.push({ name: chart.label, ...r.value });
      }
    }
  });
  return ok(result);
}<|MERGE_RESOLUTION|>--- conflicted
+++ resolved
@@ -6,243 +6,6 @@
 
 import { getScriptTagJSON } from "../lib/dom";
 import type { Result } from "../lib/result";
-<<<<<<< HEAD
-import { err, ok } from "../lib/result";
-import type { TreeNode } from "../lib/tree";
-import { stratify } from "../lib/tree";
-import type { Validator } from "../lib/validation";
-import {
-  array,
-  date,
-  lazy,
-  number,
-  object,
-  record,
-  string,
-  tuple,
-  unknown,
-} from "../lib/validation";
-import { operatingCurrenciesWithConversion } from "../stores";
-
-export interface AccountHierarchyDatum {
-  account: string;
-  balance: Partial<Record<string, number>>;
-  dummy?: boolean;
-}
-type AccountHierarchy = TreeNode<AccountHierarchyDatum>;
-export type AccountHierarchyNode = HierarchyNode<AccountHierarchyDatum>;
-
-/**
- * Add internal nodes as fake leaf nodes to their own children.
- *
- * In the treemap, we only render leaf nodes, so for accounts that have both
- * children and a balance, we want to duplicate them as leaf nodes.
- */
-function addInternalNodesAsLeaves(node: AccountHierarchy): void {
-  if (node.children.length) {
-    node.children.forEach(addInternalNodesAsLeaves);
-    node.children.push({ ...node, children: [], dummy: true });
-    node.balance = {};
-  }
-}
-
-export interface ScatterPlotDatum {
-  date: Date;
-  type: string;
-  description: string;
-}
-
-export interface LineChartDatum {
-  name: string;
-  date: Date;
-  value: number;
-}
-
-export type LineChartData = {
-  name: string;
-  values: LineChartDatum[];
-};
-
-export interface BarChartDatumValue {
-  name: string;
-  value: number;
-  budget: number;
-}
-
-export interface BarChartDatum {
-  label: string;
-  date: Date;
-  values: BarChartDatumValue[];
-}
-
-export interface HierarchyChart {
-  type: "hierarchy";
-  data: Map<string, AccountHierarchyNode>;
-  tooltipText?: undefined;
-}
-
-export interface BarChart {
-  type: "barchart";
-  data: BarChartDatum[];
-  tooltipText: (c: FormatterContext, d: BarChartDatum) => string;
-}
-
-export interface LineChart {
-  type: "linechart";
-  data: LineChartData[];
-  tooltipText: (c: FormatterContext, d: LineChartDatum) => string;
-}
-
-export interface ScatterPlot {
-  type: "scatterplot";
-  data: ScatterPlotDatum[];
-  tooltipText?: undefined;
-}
-
-export type ChartTypes = HierarchyChart | BarChart | ScatterPlot | LineChart;
-
-const balances_validator = array(object({ date, balance: record(number) }));
-
-export function balances(json: unknown): Result<LineChart, string> {
-  const res = balances_validator(json);
-  if (!res.success) {
-    return res;
-  }
-  const parsedData = res.value;
-  const groups = new Map<string, LineChartDatum[]>();
-  for (const { date: date_, balance } of parsedData) {
-    Object.entries(balance).forEach(([currency, value]) => {
-      const group = groups.get(currency);
-      const datum = { date: date_, value, name: currency };
-      if (group) {
-        group.push(datum);
-      } else {
-        groups.set(currency, [datum]);
-      }
-    });
-  }
-  const data = [...groups.entries()].map(([name, values]) => ({
-    name,
-    values,
-  }));
-
-  return ok({
-    type: "linechart" as const,
-    data,
-    tooltipText: (c, d) =>
-      `${c.currency(d.value)} ${d.name}<em>${dateFormat.day(d.date)}</em>`,
-  });
-}
-
-const commodities_validator = object({
-  quote: string,
-  base: string,
-  prices: array(tuple([date, number])),
-});
-
-export function commodities(
-  json: unknown,
-  label: string
-): Result<LineChart, string> {
-  const res = commodities_validator(json);
-  if (!res.success) {
-    return res;
-  }
-  const { base, quote, prices } = res.value;
-  const values = prices.map((d) => ({ name: label, date: d[0], value: d[1] }));
-  return ok({
-    type: "linechart" as const,
-    data: [{ name: label, values }],
-    tooltipText(c, d) {
-      return `1 ${base} = ${c.currency(d.value)} ${quote}<em>${dateFormat.day(
-        d.date
-      )}</em>`;
-    },
-  });
-}
-
-const bar_validator = array(
-  object({ date, budgets: record(number), balance: record(number) })
-);
-
-export function bar(json: unknown): Result<BarChart, string> {
-  const res = bar_validator(json);
-  if (!res.success) {
-    return res;
-  }
-  const parsedData = res.value;
-  const currentDateFmt = get(currentDateFormat);
-  const data = parsedData.map((d) => ({
-    values: get(operatingCurrenciesWithConversion).map((name: string) => ({
-      name,
-      value: d.balance[name] || 0,
-      budget: d.budgets[name] || 0,
-    })),
-    date: d.date,
-    label: currentDateFmt(d.date),
-  }));
-  return ok({
-    type: "barchart" as const,
-    data,
-    tooltipText: (c, d) => {
-      let text = "";
-      d.values.forEach((a) => {
-        text += `${c.currency(a.value)} ${a.name}`;
-        if (a.budget) {
-          text += ` / ${c.currency(a.budget)} ${a.name}`;
-        }
-        text += "<br>";
-      });
-      text += `<em>${d.label}</em>`;
-      return text;
-    },
-  });
-}
-
-const scatterplot_validator = array(
-  object({ type: string, date, description: string })
-);
-
-export function scatterplot(json: unknown): Result<ScatterPlot, string> {
-  const res = scatterplot_validator(json);
-  if (!res.success) {
-    return res;
-  }
-  return ok({ type: "scatterplot" as const, data: res.value });
-}
-
-const account_hierarchy_validator: Validator<AccountHierarchy> = object({
-  account: string,
-  balance: record(number),
-  children: lazy(() => array(account_hierarchy_validator)),
-});
-const hierarchy_validator = object({
-  root: account_hierarchy_validator,
-  modifier: number,
-});
-
-export function hierarchy(json: unknown): Result<HierarchyChart, string> {
-  const res = hierarchy_validator(json);
-  if (!res.success) {
-    return res;
-  }
-  const { root, modifier } = res.value;
-  addInternalNodesAsLeaves(root);
-  const data = new Map<string, AccountHierarchyNode>();
-
-  get(operatingCurrenciesWithConversion).forEach((currency: string) => {
-    const currencyHierarchy = d3Hierarchy(root)
-      .sum((d) => (d.balance[currency] || 0) * modifier)
-      .sort((a, b) => (b.value || 0) - (a.value || 0));
-    currencyHierarchy.sign = modifier;
-    if (currencyHierarchy.value) {
-      data.set(currency, currencyHierarchy);
-    }
-  });
-
-  return ok({ type: "hierarchy" as const, data });
-}
-=======
 import { ok } from "../lib/result";
 import { array, object, string, unknown } from "../lib/validation";
 
@@ -255,7 +18,6 @@
 import type { LineChart } from "./line";
 import { scatterplot } from "./scatterplot";
 import type { ScatterPlot } from "./scatterplot";
->>>>>>> 55b66d27
 
 const parsers: Partial<
   Record<
