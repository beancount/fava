--- conflicted
+++ resolved
@@ -33,13 +33,7 @@
   balance: Partial<Record<string, number>>;
   dummy?: boolean;
 }
-<<<<<<< HEAD
-interface AccountHierarchy extends AccountHierarchyDatum {
-  children: AccountHierarchy[];
-}
-=======
 type AccountHierarchy = TreeNode<AccountHierarchyDatum>;
->>>>>>> bd7b78ad
 export type AccountHierarchyNode = HierarchyNode<AccountHierarchyDatum>;
 
 /**
