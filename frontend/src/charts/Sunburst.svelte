<script lang="ts">
  import { partition } from "d3-hierarchy";
  import type { HierarchyRectangularNode } from "d3-hierarchy";
  import { scaleLinear, scaleSqrt } from "d3-scale";
  import { arc } from "d3-shape";

  import { ctx, formatPercentage } from "../format";
  import { urlFor } from "../helpers";
  import router from "../router";

<<<<<<< HEAD
  import { sunburstTree } from "./helpers";

  import type { AccountHierarchyDatum, AccountHierarchyNode } from ".";
=======
  import { sunburstScale } from "./helpers";
  import type {
    AccountHierarchyDatum,
    AccountHierarchyNode,
  } from "./hierarchy";
>>>>>>> 55b66d27

  export let data: AccountHierarchyNode;
  export let currency: string;
  export let width: number;
  export let height: number;

  $: radius = Math.min(width, height) / 2;

  function balanceText(d: AccountHierarchyNode): string {
    const val = d.value ?? 0;
    const rootVal = root.value || 1;
    return `${$ctx.currency(val)} ${currency} (${formatPercentage(
      val / rootVal
    )})`;
  }

  const x = scaleLinear().range([0, 2 * Math.PI]);
  $: y = scaleSqrt().range([0, radius]);
  $: arcShape = arc<HierarchyRectangularNode<AccountHierarchyDatum>>()
    .startAngle((d) => x(d.x0))
    .endAngle((d) => x(d.x1))
    .innerRadius((d) => y(d.y0))
    .outerRadius((d) => y(d.y1));

  $: root = sunburstTree(data, radius, currency, y);
  $: leaves = root.descendants().slice(1);

  let current: AccountHierarchyNode | null = null;
  $: if (root) {
    current = null;
  }
  $: currentAccount = current ? current.data.account : root.data.account;
  $: currentBalance = current ? balanceText(current) : balanceText(root);
</script>

<g
  {width}
  {height}
  transform={`translate(${width / 2},${height / 2})`}
  on:mouseleave={() => {
    current = null;
  }}
>
  <circle style="opacity:0" r={radius} />
  <text class="account" text-anchor="middle">
    {currentAccount || root.data.account}
  </text>
  <text class="balance" dy="1.2em" text-anchor="middle">{currentBalance}</text>
  {#each leaves as d}
    <path
      on:click={() => router.navigate(urlFor(`account/${d.data.account}/`))}
      on:mouseover={() => {
        current = d;
      }}
      on:focus={() => {
        current = d;
      }}
      class:half={current && !currentAccount.startsWith(d.data.account)}
      fill-rule="evenodd"
      fill={d.color}
      d={arcShape(d) ?? undefined}
    />
  {/each}
</g>

<style>
  .half {
    opacity: 0.5;
  }
  .account {
    fill: var(--color-text);
  }
  .balance {
    font-family: var(--font-family-monospaced);
  }
  path {
    cursor: pointer;
    stroke: white;
    stroke-width: 1px;
  }
</style><|MERGE_RESOLUTION|>--- conflicted
+++ resolved
@@ -8,17 +8,11 @@
   import { urlFor } from "../helpers";
   import router from "../router";
 
-<<<<<<< HEAD
   import { sunburstTree } from "./helpers";
-
-  import type { AccountHierarchyDatum, AccountHierarchyNode } from ".";
-=======
-  import { sunburstScale } from "./helpers";
   import type {
     AccountHierarchyDatum,
     AccountHierarchyNode,
   } from "./hierarchy";
->>>>>>> 55b66d27
 
   export let data: AccountHierarchyNode;
   export let currency: string;
