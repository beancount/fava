<script lang="ts">
  import { partition } from "d3-hierarchy";
  import type { HierarchyRectangularNode } from "d3-hierarchy";
  import { scaleLinear, scaleSqrt } from "d3-scale";
  import { arc } from "d3-shape";

  import { ctx, formatPercentage } from "../format";
  import { urlFor } from "../helpers";
  import router from "../router";
<<<<<<< HEAD
  import { accountUrl } from "../helpers";
  import { sunburstColor } from "./helpers";
  import { formatCurrency, formatPercentage } from "../format";
=======

  import { sunburstScale } from "./helpers";
>>>>>>> bd7b78ad

  import type { AccountHierarchyDatum, AccountHierarchyNode } from ".";

  export let data: AccountHierarchyNode;
  export let currency: string;
  export let width: number;
  export let height: number;

  $: radius = Math.min(width, height) / 2;

  function balanceText(d: AccountHierarchyNode): string {
    const val = d.value || 0;
    const rootVal = root.value || 1;
    return `${$ctx.currency(val)} ${currency} (${formatPercentage(
      val / rootVal
    )})`;
  }

  $: root = partition<AccountHierarchyDatum>()(data);
  $: leaves = root.descendants().filter((d) => !d.data.dummy && d.depth);

  let current: AccountHierarchyNode | null = null;
  $: if (root) {
    current = null;
  }
  $: currentAccount = current ? current.data.account : root.data.account;
  $: currentBalance = current ? balanceText(current) : balanceText(root);

  const x = scaleLinear().range([0, 2 * Math.PI]);
  $: y = scaleSqrt().range([0, radius]);
  $: arcShape = arc<HierarchyRectangularNode<AccountHierarchyDatum>>()
    .startAngle((d) => x(d.x0))
    .endAngle((d) => x(d.x1))
    .innerRadius((d) => y(d.y0))
    .outerRadius((d) => y(d.y1));
</script>

<<<<<<< HEAD
<style>
  .half {
    opacity: 0.5;
  }
  path {
    stroke: white;
    stroke-width: 1px;
  }
</style>

=======
>>>>>>> bd7b78ad
<g
  {width}
  {height}
  transform={`translate(${width / 2},${height / 2})`}
  on:mouseleave={() => {
    current = null;
  }}
>
  <circle style="opacity:0" r={radius} />
  <text class="account" text-anchor="middle">
    {currentAccount || root.data.account}
  </text>
  <text class="balance" dy="1.2em" text-anchor="middle">{currentBalance}</text>
  {#each leaves as d}
    <path
      on:click={() => router.navigate(urlFor(`account/${d.data.account}/`))}
      on:mouseover={() => {
        current = d;
      }}
      class:half={current && !currentAccount.startsWith(d.data.account)}
      fill-rule="evenodd"
<<<<<<< HEAD
      fill={sunburstColor(d, root)}
      d={arcShape(d)} />
=======
      fill={$sunburstScale(d.data.account)}
      d={arcShape(d) ?? undefined}
    />
>>>>>>> bd7b78ad
  {/each}
</g>

<style>
  .half {
    opacity: 0.5;
  }
  .account {
    fill: var(--color-text);
  }
  .balance {
    font-family: var(--font-family-monospaced);
  }
  path {
    cursor: pointer;
  }
</style><|MERGE_RESOLUTION|>--- conflicted
+++ resolved
@@ -7,14 +7,8 @@
   import { ctx, formatPercentage } from "../format";
   import { urlFor } from "../helpers";
   import router from "../router";
-<<<<<<< HEAD
-  import { accountUrl } from "../helpers";
+
   import { sunburstColor } from "./helpers";
-  import { formatCurrency, formatPercentage } from "../format";
-=======
-
-  import { sunburstScale } from "./helpers";
->>>>>>> bd7b78ad
 
   import type { AccountHierarchyDatum, AccountHierarchyNode } from ".";
 
@@ -52,19 +46,6 @@
     .outerRadius((d) => y(d.y1));
 </script>
 
-<<<<<<< HEAD
-<style>
-  .half {
-    opacity: 0.5;
-  }
-  path {
-    stroke: white;
-    stroke-width: 1px;
-  }
-</style>
-
-=======
->>>>>>> bd7b78ad
 <g
   {width}
   {height}
@@ -86,14 +67,9 @@
       }}
       class:half={current && !currentAccount.startsWith(d.data.account)}
       fill-rule="evenodd"
-<<<<<<< HEAD
       fill={sunburstColor(d, root)}
-      d={arcShape(d)} />
-=======
-      fill={$sunburstScale(d.data.account)}
       d={arcShape(d) ?? undefined}
     />
->>>>>>> bd7b78ad
   {/each}
 </g>
 
@@ -109,5 +85,7 @@
   }
   path {
     cursor: pointer;
+    stroke: white;
+    stroke-width: 1px;
   }
 </style>