--- conflicted
+++ resolved
@@ -61,12 +61,6 @@
         args.debug = True
 
     app.beancount_file = args.filename
-<<<<<<< HEAD
-    app.filter_time = None
-    app.filter_tag = None
-
-=======
->>>>>>> 4ae4a492
     app.api = BeancountReportAPI(app.beancount_file)
 
     if args.debug:
