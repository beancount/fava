--- conflicted
+++ resolved
@@ -200,7 +200,6 @@
 
 Default: `false`
 
-<<<<<<< HEAD
 If set to `true` all digits will be replaced with "X".
 
 ---
@@ -218,7 +217,4 @@
 
 Default: Not set
 
-Set the directories to be scanned by the Beancount import mechanism.
-=======
-If set to `true` all digits will be replaced with "X".
->>>>>>> 8a35171d
+Set the directories to be scanned by the Beancount import mechanism.