"""JSON API."""

import os

from flask import abort, Blueprint, jsonify, g, request
from werkzeug.utils import secure_filename
from beancount.core import data
from beancount.core.amount import Amount
from beancount.core.number import D
from beancount.scripts.format import align_beancount

from fava import util
from fava.core.helpers import FavaAPIException

json_api = Blueprint('json_api', __name__)  # pylint: disable=invalid-name


def _api_error(message=''):
    return jsonify({'success': False, 'error': message})


def _api_success(**kwargs):
    kwargs['success'] = True
    return jsonify(kwargs)


@json_api.errorhandler(FavaAPIException)
def _json_api_exception(error):
    return _api_error(error.message)


@json_api.route('/changed/')
def changed():
    """Check for file changes."""
    return jsonify({'success': True, 'changed': g.ledger.changed()})


@json_api.route('/source/', methods=['GET', 'PUT'])
def source():
    """Read/write one of the source files."""
    if request.method == 'GET':
        response = g.ledger.file.get_source(request.args.get('file_path'))
        return _api_success(payload=response)
    elif request.method == 'PUT':
        if request.get_json() is None:
            abort(400)
        g.ledger.file.set_source(request.get_json()['file_path'],
                                 request.get_json()['source'])
        return _api_success()


@json_api.route('/format-source/', methods=['POST'])
def format_source():
    """Format beancount file."""
    if request.get_json() is None:
        abort(400)
    return _api_success(payload=align_beancount(request.get_json()['source']))


@json_api.route('/payee-accounts/', methods=['GET'])
def payee_accounts():
    """Rank accounts for the given payee."""
    return _api_success(
        payload=g.ledger.attributes.payee_accounts(request.args.get('payee')))


@json_api.route('/add-document/', methods=['PUT'])
def add_document():
    """Upload a document."""
    if not g.ledger.options['documents']:
        raise FavaAPIException('You need to set a documents folder.')

    file = request.files['file']
    if not file:
        raise FavaAPIException('No file uploaded.')

    documents_folder = request.form['folder']
    if documents_folder not in g.ledger.options['documents']:
        raise FavaAPIException('Not a documents folder: {}.'
                               .format(documents_folder))

    filepath = os.path.normpath(
        os.path.join(
            os.path.dirname(g.ledger.beancount_file_path), documents_folder,
            request.form['account'].replace(':', '/'),
            secure_filename(request.form['filename']).replace('_', ' ')))

    directory = os.path.dirname(filepath)
    if not os.path.exists(directory):
        os.makedirs(directory, exist_ok=True)

    if os.path.isfile(filepath):
        raise FavaAPIException('{} already exists.'.format(filepath))

    file.save(filepath)

    if request.form.get('entry_hash'):
        g.ledger.file.insert_metadata(request.form['entry_hash'], 'statement',
                                      os.path.basename(filepath))
    return _api_success(message='Uploaded to {}'.format(filepath))


<<<<<<< HEAD
def json_to_transaction(json):
    """Parse JSON to a Beancount transaction."""
=======
@json_api.route('/add-transaction/', methods=['PUT'])
def add_transaction():
    """Add a transaction."""
    # pylint: disable=not-callable
    json = request.get_json()

>>>>>>> 8a35171d
    postings = []

    for posting in json['postings']:
        if posting['account'] not in g.ledger.attributes.accounts:
            raise FavaAPIException('Unknown account: {}.'
                                   .format(posting['account']))
        number = D(posting['number']) if posting['number'] else None
        amount = Amount(number, posting.get('currency'))
        postings.append(
            data.Posting(posting['account'], amount, None, None, None, None))

    if not postings:
        raise FavaAPIException('Transaction contains no postings.')

    date = util.date.parse_date(json['date'])[0]
<<<<<<< HEAD
    return data.Transaction(json['metadata'], date, json['flag'],
                            json['payee'], json['narration'], None, None,
                            postings)


def json_to_entry(json_entry):
    """Parse JSON to a Beancount entry."""
    if json_entry['type'] == 'transaction':
        return json_to_transaction(json_entry)
    elif json_entry['type'] == 'balance':
        if json_entry['account'] not in g.ledger.attributes.accounts:
            raise FavaAPIException(
                'Unknown account: {}.'.format(json_entry['account']))
        number = D(json_entry['number'])
        amount = Amount(number, json_entry.get('currency'))
        date = util.date.parse_date(json_entry['date'])[0]

        return data.Balance(json_entry['metadata'], date,
                            json_entry['account'], amount, None, None)
    elif json_entry['type'] == 'note':
        if json_entry['account'] not in g.ledger.attributes.accounts:
            raise FavaAPIException(
                'Unknown account: {}.'.format(json_entry['account']))

        if '"' in json_entry['comment']:
            raise FavaAPIException('Note contains double-quotes (")')
        date = util.date.parse_date(json_entry['date'])[0]

        return data.Note(json_entry['metadata'], date, json_entry['account'],
                         json_entry['comment'])
    else:
        raise FavaAPIException('Unsupported entry type.')


@json_api.route('/add-entries/', methods=['PUT'])
def add_entries():
    """Add multiple entries."""
    json = request.get_json()

    entries = list(map(json_to_entry, json['entries']))
=======
    try:
        transaction = Transaction(
            json['metadata'], date, json['flag'], json['payee'],
            json['narration'], None, None, postings)
    except KeyError:
        raise FavaAPIException('Transaction missing fields.')
>>>>>>> 8a35171d

    for entry in entries:
        g.ledger.file.insert_entry(entry)

    return _api_success(
        message='Stored {} entries.'.format(len(json['entries'])))<|MERGE_RESOLUTION|>--- conflicted
+++ resolved
@@ -100,17 +100,8 @@
     return _api_success(message='Uploaded to {}'.format(filepath))
 
 
-<<<<<<< HEAD
 def json_to_transaction(json):
     """Parse JSON to a Beancount transaction."""
-=======
-@json_api.route('/add-transaction/', methods=['PUT'])
-def add_transaction():
-    """Add a transaction."""
-    # pylint: disable=not-callable
-    json = request.get_json()
-
->>>>>>> 8a35171d
     postings = []
 
     for posting in json['postings']:
@@ -126,10 +117,12 @@
         raise FavaAPIException('Transaction contains no postings.')
 
     date = util.date.parse_date(json['date'])[0]
-<<<<<<< HEAD
-    return data.Transaction(json['metadata'], date, json['flag'],
-                            json['payee'], json['narration'], None, None,
-                            postings)
+    try:
+        return data.Transaction(
+            json['metadata'], date, json['flag'], json['payee'],
+            json['narration'], None, None, postings)
+    except KeyError:
+        raise FavaAPIException('Transaction missing fields.')
 
 
 def json_to_entry(json_entry):
@@ -167,14 +160,6 @@
     json = request.get_json()
 
     entries = list(map(json_to_entry, json['entries']))
-=======
-    try:
-        transaction = Transaction(
-            json['metadata'], date, json['flag'], json['payee'],
-            json['narration'], None, None, postings)
-    except KeyError:
-        raise FavaAPIException('Transaction missing fields.')
->>>>>>> 8a35171d
 
     for entry in entries:
         g.ledger.file.insert_entry(entry)
